--- conflicted
+++ resolved
@@ -3,12 +3,8 @@
 '''
 
 from __future__ import annotations
-<<<<<<< HEAD
-from typing import Any, Dict, List, Optional
-=======
 from os import PathLike
-from typing import Any, Dict, List, Optional, Tuple, Union
->>>>>>> 0e634707
+from typing import Any, Dict, List, Optional, Union
 
 from uuid import UUID
 from logging import debug
