'''
A workflow representation and methods on workflows
'''

from __future__ import annotations
from typing import Any, Dict, List, Tuple

from uuid import UUID
from logging import debug
from io import BytesIO
import urllib.parse
import json

import requests as req
import geopandas as gpd
from owslib.util import Authentication
from owslib.wcs import WebCoverageService
<<<<<<< HEAD
import rasterio
=======
from owslib.wms import WebMapService
import rasterio.io
>>>>>>> 5e24622e
from vega import VegaLite
import numpy as np
from PIL import Image
import xarray as xr

from geoengine.types import InternalDatasetId, ProvenanceOutput, QueryRectangle, ResultDescriptor
from geoengine.auth import get_session
from geoengine.error import GeoEngineException, MethodNotCalledOnPlotException, MethodNotCalledOnRasterException, \
    MethodNotCalledOnVectorException, SpatialReferenceMismatchException, check_response_for_error
from geoengine.datasets import StoredDataset, UploadId


class WorkflowId:
    '''
    A wrapper around a workflow UUID
    '''

    __workflow_id: UUID

    def __init__(self, workflow_id: UUID) -> None:
        self.__workflow_id = workflow_id

    @classmethod
    def from_response(cls, response: Dict[str, str]) -> WorkflowId:
        '''
        Create a `WorkflowId` from an http response
        '''
        if 'id' not in response:
            raise GeoEngineException(response)

        return WorkflowId(response['id'])

    def __str__(self) -> str:
        return self.__workflow_id

    def __repr__(self) -> str:
        return str(self)


class Workflow:
    '''
    Holds a workflow id and allows querying data
    '''

    __workflow_id: WorkflowId
    __result_descriptor: ResultDescriptor

    def __init__(self, workflow_id: WorkflowId) -> None:
        self.__workflow_id = workflow_id
        self.__result_descriptor = self.__query_result_descriptor()

    def __str__(self) -> str:
        return str(self.__workflow_id)

    def __repr__(self) -> str:
        return repr(self.__workflow_id)

    def __query_result_descriptor(self) -> ResultDescriptor:
        '''
        Query the metadata of the workflow result
        '''

        session = get_session()

        response = req.get(
            f'{session.server_url}/workflow/{self.__workflow_id}/metadata',
            headers=session.auth_header
        ).json()

        debug(response)

        return ResultDescriptor.from_response(response)

    def get_result_descriptor(self) -> ResultDescriptor:
        '''
        Return the metadata of the workflow result
        '''

        return self.__result_descriptor

    def workflow_definition(self) -> Dict[str, Any]:
        '''Return the workflow definition for this workflow'''

        session = get_session()

        response = req.get(
            f'{session.server_url}/workflow/{self.__workflow_id}',
            headers=session.auth_header
        ).json()

        return response

    def __get_wfs_url(self, bbox: QueryRectangle) -> str:
        '''Build a WFS url from a workflow and a `QueryRectangle`'''

        session = get_session()

        params = dict(
            service='WFS',
            version="2.0.0",
            request='GetFeature',
            outputFormat='application/json',
            typeNames=f'{self.__workflow_id}',
            bbox=bbox.bbox_str,
            time=bbox.time_str,
            srsName=bbox.srs,
            queryResolution=f'{bbox.resolution[0]},{bbox.resolution[1]}'
        )

        wfs_url = req.Request(
            'GET', url=f'{session.server_url}/wfs/{self.__workflow_id}', params=params).prepare().url

        debug(f'WFS URL:\n{wfs_url}')

        return wfs_url

    def get_wfs_get_feature_curl(self, bbox: QueryRectangle) -> str:
        '''Return the WFS url for a workflow and a `QueryRectangle` as a cURL command'''

        if not self.__result_descriptor.is_vector_result():
            raise MethodNotCalledOnVectorException()

        wfs_request = req.Request(
            'GET',
            url=self.__get_wfs_url(bbox),
            headers=get_session().auth_header
        ).prepare()

        command = "curl -X {method} -H {headers} '{uri}'"
        headers = [f'"{k}: {v}"' for k, v in wfs_request.headers.items()]
        headers = " -H ".join(headers)
        return command.format(method=wfs_request.method, headers=headers, uri=wfs_request.url)

    def get_dataframe(self, bbox: QueryRectangle) -> gpd.GeoDataFrame:
        '''
        Query a workflow and return the WFS result as a GeoPandas `GeoDataFrame`
        '''

        if not self.__result_descriptor.is_vector_result():
            raise MethodNotCalledOnVectorException()

        session = get_session()

        wfs_url = self.__get_wfs_url(bbox)

        data_response = req.get(wfs_url, headers=session.auth_header)

        check_response_for_error(data_response)

        data = data_response.json()

        def geo_json_with_time_to_geopandas(geo_json):
            '''
            GeoJson has no standard for time, so we parse the when field
            separately and attach it to the data frame as columns `start`
            and `end`.
            '''

            data = gpd.GeoDataFrame.from_features(geo_json)
            data = data.set_crs(bbox.srs, allow_override=True)

            start = [f['when']['start'] for f in geo_json['features']]
            end = [f['when']['end'] for f in geo_json['features']]

            # TODO: find a good way to infer BoT/EoT

            data['start'] = gpd.pd.to_datetime(start, errors='coerce')
            data['end'] = gpd.pd.to_datetime(end, errors='coerce')

            return data

        return geo_json_with_time_to_geopandas(data)

    def wms_get_map_as_image(self, bbox: QueryRectangle, colorizer_min_max: Tuple[float, float] = None) -> Image:
        '''Return the result of a WMS request as a PIL Image'''

        wms_request = self.__wms_get_map_request(bbox, colorizer_min_max)
        response = req.Session().send(wms_request)

        check_response_for_error(response)

        return Image.open(BytesIO(response.content))

    def __wms_get_map_request(self,
                              bbox: QueryRectangle,
                              colorizer_min_max: Tuple[float, float] = None) -> req.PreparedRequest:
        '''Return the WMS url for a workflow and a given `QueryRectangle`'''

        if not self.__result_descriptor.is_raster_result():
            raise MethodNotCalledOnRasterException()

        session = get_session()

        width = int((bbox.xmax - bbox.xmin) / bbox.resolution[0])
        height = int((bbox.ymax - bbox.ymin) / bbox.resolution[1])

        colorizer = ''
        if colorizer_min_max is not None:
            colorizer = 'custom:' + json.dumps({
                "type": "linearGradient",
                "breakpoints": [{
                    "value": colorizer_min_max[0],
                    "color": [0, 0, 0, 255]
                }, {
                    "value": colorizer_min_max[1],
                    "color": [255, 255, 255, 255]
                }],
                "noDataColor": [0, 0, 0, 0],
                "defaultColor": [0, 0, 0, 0]
            })

        params = dict(
            service='WMS',
            version='1.3.0',
            request="GetMap",
            layers=str(self),
            time=bbox.time_str,
            crs=bbox.srs,
            bbox=bbox.bbox_ogc_str,
            width=width,
            height=height,
            format='image/png',
            styles=colorizer,  # TODO: incorporate styling properly
        )

        return req.Request(
            'GET',
            url=f'{session.server_url}/wms/{str(self)}',
            params=params,
            headers=session.auth_header
        ).prepare()

    def wms_get_map_curl(self, bbox: QueryRectangle, colorizer_min_max: Tuple[float, float] = None) -> str:
        '''Return the WMS curl command for a workflow and a given `QueryRectangle`'''

        wms_request = self.__wms_get_map_request(bbox, colorizer_min_max)

        command = "curl -X {method} -H {headers} '{uri}'"
        headers = [f'"{k}: {v}"' for k, v in wms_request.headers.items()]
        headers = " -H ".join(headers)
        return command.format(method=wms_request.method, headers=headers, uri=wms_request.url)

    def plot_chart(self, bbox: QueryRectangle) -> VegaLite:
        '''
        Query a workflow and return the plot chart result as a vega plot
        '''

        if not self.__result_descriptor.is_plot_result():
            raise MethodNotCalledOnPlotException()

        session = get_session()

        time = urllib.parse.quote(bbox.time_str)
        spatial_bounds = urllib.parse.quote(bbox.bbox_str)
        resolution = str(f'{bbox.resolution[0]},{bbox.resolution[1]}')

        plot_url = f'{session.server_url}/plot/{self}?bbox={spatial_bounds}&time={time}&spatialResolution={resolution}'

        response = req.get(plot_url, headers=session.auth_header)

        check_response_for_error(response)

        response = response.json()

        vega_spec = json.loads(response['data']['vegaString'])

        return VegaLite(vega_spec)

    def __get_wcs_tiff_as_memory_file(self, bbox: QueryRectangle, timeout=3600) -> rasterio.io.MemoryFile:
        '''
        Query a workflow and return the raster result as a memory mapped GeoTiff

        Parameters
        ----------
        bbox : A bounding box for the query
        timeout : HTTP request timeout in seconds
        '''

        if not self.__result_descriptor.is_raster_result():
            raise MethodNotCalledOnRasterException()

        session = get_session()

        # TODO: properly build CRS string for bbox
        crs = f'urn:ogc:def:crs:{bbox.srs.replace(":", "::")}'

        wcs_url = f'{session.server_url}/wcs/{self.__workflow_id}'
        wcs = WebCoverageService(
            wcs_url,
            version='1.1.1',
            auth=Authentication(auth_delegate=session.requests_bearer_auth()),
        )

        [resx, resy] = bbox.resolution_ogc

        response = wcs.getCoverage(
            identifier=f'{self.__workflow_id}',
            bbox=bbox.bbox_ogc,
            time=[urllib.parse.quote_plus(bbox.time_str)],
            format='image/tiff',
            crs=crs,
            resx=resx,
            resy=resy,
            timeout=timeout,
        ).read()

        # response is checked via `raise_on_error` in `getCoverage` / `openUrl`

        memory_file = rasterio.io.MemoryFile(response)

        return memory_file

    def get_array(self, bbox: QueryRectangle, timeout=3600) -> np.ndarray:
        '''
        Query a workflow and return the raster result as a numpy array

        Parameters
        ----------
        bbox : A bounding box for the query
        timeout : HTTP request timeout in seconds
        '''

        with self.__get_wcs_tiff_as_memory_file(bbox, timeout) as memfile, memfile.open() as dataset:
            array = dataset.read(1)

            # TODO: map nodata values to NaN?

            return array

    def get_xarray(self, bbox: QueryRectangle, timeout=3600) -> np.ndarray:
        '''
        Query a workflow and return the raster result as a georeferenced xarray

        Parameters
        ----------
        bbox : A bounding box for the query
        timeout : HTTP request timeout in seconds
        '''

        with self.__get_wcs_tiff_as_memory_file(bbox, timeout) as memfile, memfile.open() as dataset:
            data_array = xr.open_rasterio(dataset)

            # TODO: add time information to dataset

            return data_array.load()

    def get_provenance(self) -> List[ProvenanceOutput]:
        '''
        Query the provenance of the workflow
        '''

        session = get_session()

        provenance_url = f'{session.server_url}/workflow/{self.__workflow_id}/provenance'

        response = req.get(provenance_url, headers=session.auth_header).json()

        return [ProvenanceOutput.from_response(item) for item in response]

    def save_as_dataset(self, bbox: QueryRectangle, name: str, description: str = '') -> StoredDataset:
        '''EXPERIMENTAL: Store the workflow result as a layer'''

        # Currently, it only works for raster results
        if not self.__result_descriptor.is_raster_result():
            raise MethodNotCalledOnRasterException()

        # The dataset is created in the spatial reference system of the workflow result
        if self.get_result_descriptor().spatial_reference != bbox.srs:
            raise SpatialReferenceMismatchException(
                self.get_result_descriptor().spatial_reference,
                bbox.spatial_reference
            )

        session = get_session()

        request_body = {
            'name': name,
            'description': description,
            'query': bbox.__dict__(),
        }

        response = req.post(
            url=f'{session.server_url}/datasetFromWorkflow/{self.__workflow_id}',
            json=request_body,
            headers=session.auth_header,
        )

        check_response_for_error(response)

        response = response.json()

        return StoredDataset(
            dataset_id=InternalDatasetId.from_response(response['dataset']),
            upload_id=UploadId(response['upload'])
        )


def register_workflow(workflow: Dict[str, Any]) -> Workflow:
    '''
    Register a workflow in Geo Engine and receive a `WorkflowId`
    '''

    session = get_session()

    workflow_response = req.post(
        f'{session.server_url}/workflow',
        json=workflow,
        headers=session.auth_header
    ).json()

    return Workflow(WorkflowId.from_response(workflow_response))


def workflow_by_id(workflow_id: UUID) -> Workflow:
    '''
    Create a workflow object from a workflow id
    '''

    # TODO: check that workflow exists

    return Workflow(WorkflowId(workflow_id))<|MERGE_RESOLUTION|>--- conflicted
+++ resolved
@@ -15,12 +15,7 @@
 import geopandas as gpd
 from owslib.util import Authentication
 from owslib.wcs import WebCoverageService
-<<<<<<< HEAD
-import rasterio
-=======
-from owslib.wms import WebMapService
 import rasterio.io
->>>>>>> 5e24622e
 from vega import VegaLite
 import numpy as np
 from PIL import Image
