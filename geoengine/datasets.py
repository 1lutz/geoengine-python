'''
Module for working with datasets and source definitions
'''

from __future__ import annotations
from abc import abstractmethod
from typing import Dict, List, NamedTuple, Optional, Union, cast
from enum import Enum
from uuid import UUID
import json
from typing_extensions import Literal
from attr import dataclass
import numpy as np
import geopandas as gpd
import requests as req
from geoengine import api
from geoengine.error import GeoEngineException, InputException, MissingFieldInResponseException
from geoengine.auth import get_session
from geoengine.types import Provenance, RasterSymbology, TimeStep, \
    TimeStepGranularity, VectorDataType, VectorResultDescriptor, VectorColumnInfo, \
    UnitlessMeasurement, FeatureDataType


class UnixTimeStampType(Enum):
    '''A unix time stamp type'''
    EPOCHSECONDS = 'epochSeconds'
    EPOCHMILLISECONDS = 'epochMilliseconds'

    def to_api_enum(self) -> api.UnixTimeStampType:
        return api.UnixTimeStampType(self.value)


class OgrSourceTimeFormat:
    '''Base class for OGR time formats'''

    @abstractmethod
    def to_api_dict(self) -> api.OgrSourceTimeFormat:
        pass

    @classmethod
    def seconds(cls, timestamp_type: UnixTimeStampType) -> UnixTimeStampOgrSourceTimeFormat:
        return UnixTimeStampOgrSourceTimeFormat(timestamp_type)

    @classmethod
    def auto(cls) -> AutoOgrSourceTimeFormat:
        return AutoOgrSourceTimeFormat()

    @classmethod
    def custom(cls, format_string: str) -> CustomOgrSourceTimeFormat:
        return CustomOgrSourceTimeFormat(format_string)


@dataclass
class UnixTimeStampOgrSourceTimeFormat(OgrSourceTimeFormat):
    '''An OGR time format specified in seconds (UNIX time)'''
    timestampType: UnixTimeStampType

    def to_api_dict(self) -> api.UnixTimeStampOgrSourceTimeFormat:
        return api.UnixTimeStampOgrSourceTimeFormat({
            "format": "unixTimeStamp",
            "timestampType": self.timestampType.to_api_enum(),
        })


@dataclass
class AutoOgrSourceTimeFormat(OgrSourceTimeFormat):
    '''An auto detection OGR time format'''

    def to_api_dict(self) -> api.OgrSourceTimeFormat:
        return api.OgrSourceTimeFormat({
            "format": "auto"
        })


@dataclass
class CustomOgrSourceTimeFormat(OgrSourceTimeFormat):
    '''A custom OGR time format'''

    custom_format: str

    def to_api_dict(self) -> api.CustomOgrSourceTimeFormat:
        return api.CustomOgrSourceTimeFormat({
            "format": "custom",
            "customFormat": self.custom_format
        })


class OgrSourceDuration():
    '''Base class for the duration part of a OGR time format'''

    @abstractmethod
    def to_api_dict(self) -> api.OgrSourceDurationSpec:
        pass

    @classmethod
    def zero(cls) -> ZeroOgrSourceDurationSpec:
        return ZeroOgrSourceDurationSpec()

    @classmethod
    def infinite(cls) -> InfiniteOgrSourceDurationSpec:
        return InfiniteOgrSourceDurationSpec()

    @classmethod
    def value(
            cls,
            value: int,
            granularity: TimeStepGranularity = TimeStepGranularity.SECONDS) -> ValueOgrSourceDurationSpec:
        '''Returns the value of the duration'''
        return ValueOgrSourceDurationSpec(TimeStep(value, granularity))


class ValueOgrSourceDurationSpec(OgrSourceDuration):
    '''A fixed value for a source duration'''

    step: TimeStep

    def __init__(self, step: TimeStep):
        self.step = step

    def to_api_dict(self) -> api.ValueOgrSourceDurationSpec:
        return api.ValueOgrSourceDurationSpec({
            "type": "value",
            "step": self.step.step,
            "granularity": self.step.granularity.to_api_enum(),
        })


class ZeroOgrSourceDurationSpec(OgrSourceDuration):
    '''An instant, i.e. no duration'''

    def to_api_dict(self) -> api.OgrSourceDurationSpec:
        return api.OgrSourceDurationSpec({
            "type": "zero",
        })


class InfiniteOgrSourceDurationSpec(OgrSourceDuration):
    '''An open-ended time duration'''

    def to_api_dict(self) -> api.OgrSourceDurationSpec:
        return api.OgrSourceDurationSpec({
            "type": "infinite",
        })


class OgrSourceDatasetTimeType:
    '''A time type specification for OGR dataset definitions'''

    @abstractmethod
    def to_api_dict(self) -> api.OgrSourceDatasetTimeType:
        pass

    @classmethod
    def none(cls) -> NoneOgrSourceDatasetTimeType:
        return NoneOgrSourceDatasetTimeType()

    @classmethod
    def start(cls,
              start_field: str,
              start_format: OgrSourceTimeFormat,
              duration: OgrSourceDuration) -> StartOgrSourceDatasetTimeType:
        '''Specify a start column and a fixed duration'''
        return StartOgrSourceDatasetTimeType(start_field, start_format, duration)

    @classmethod
    def start_end(cls,
                  start_field: str,
                  start_format: OgrSourceTimeFormat,
                  end_field: str,
                  end_format: OgrSourceTimeFormat) -> StartEndOgrSourceDatasetTimeType:
        '''The dataset contains start and end column'''
        return StartEndOgrSourceDatasetTimeType(start_field, start_format, end_field, end_format)

    @classmethod
    def start_duration(cls,
                       start_field: str,
                       start_format: OgrSourceTimeFormat,
                       duration_field: str) -> StartDurationOgrSourceDatasetTimeType:
        '''The dataset contains start and a duration column'''
        return StartDurationOgrSourceDatasetTimeType(start_field, start_format, duration_field)


@dataclass
class NoneOgrSourceDatasetTimeType(OgrSourceDatasetTimeType):
    '''Specify no time information'''

    def to_api_dict(self) -> api.OgrSourceDatasetTimeType:
        return api.OgrSourceDatasetTimeType({
            "type": "none",
        })


@dataclass
class StartOgrSourceDatasetTimeType(OgrSourceDatasetTimeType):
    '''Specify a start column and a fixed duration'''

    start_field: str
    start_format: OgrSourceTimeFormat
    duration: OgrSourceDuration

    def to_api_dict(self) -> api.StartOgrSourceDatasetTimeType:
        return api.StartOgrSourceDatasetTimeType({
            "type": "start",
            "startField": self.start_field,
            "startFormat": self.start_format.to_api_dict(),
            "duration": self.duration.to_api_dict()
        })


@dataclass
class StartEndOgrSourceDatasetTimeType(OgrSourceDatasetTimeType):
    '''The dataset contains start and end column'''

    start_field: str
    start_format: OgrSourceTimeFormat
    end_field: str
    end_format: OgrSourceTimeFormat

    def to_api_dict(self) -> api.StartEndOgrSourceDatasetTimeType:
        return api.StartEndOgrSourceDatasetTimeType({
            "type": "start+end",
            "startField": self.start_field,
            "startFormat": self.start_format.to_api_dict(),
            "endField": self.end_field,
            "endFormat": self.end_format.to_api_dict(),
        })


@dataclass
class StartDurationOgrSourceDatasetTimeType(OgrSourceDatasetTimeType):
    '''The dataset contains start and a duration column'''

    start_field: str
    start_format: OgrSourceTimeFormat
    duration_field: str

    def to_api_dict(self) -> api.StartDurationOgrSourceDatasetTimeType:
        return api.StartDurationOgrSourceDatasetTimeType({
            "type": "start+duration",
            "startField": self.start_field,
            "startFormat": self.start_format.to_api_dict(),
            "durationField": self.duration_field
        })


class OgrOnError(Enum):
    '''How to handle errors when loading an OGR dataset'''
    IGNORE = "ignore"
    ABORT = "abort"

    def to_api_enum(self) -> api.OgrOnError:
        return api.OgrOnError(self.value)


class DatasetId:
    '''A wrapper for a dataset id'''

    __dataset_id: UUID

    def __init__(self, dataset_id: UUID) -> None:
        self.__dataset_id = dataset_id

    @classmethod
    def from_response(cls, response: api.DatasetId) -> DatasetId:
        '''Parse a http response to an `DatasetId`'''
        if 'error' in response:
            raise GeoEngineException(cast(api.GeoEngineExceptionResponse, response))

        if 'id' not in response:
            raise MissingFieldInResponseException('id', response)

        return DatasetId(UUID(response['id']))

    def __str__(self) -> str:
        return str(self.__dataset_id)

    def __repr__(self) -> str:
        return str(self)

    def __eq__(self, other) -> bool:
        '''Checks if two dataset ids are equal'''
        if not isinstance(other, self.__class__):
            return False

        return self.__dataset_id == other.__dataset_id  # pylint: disable=protected-access

    def to_api_dict(self) -> api.DatasetId:
        return {
            'id': str(self.__dataset_id)
        }


class UploadId:
    '''A wrapper for an upload id'''

    __upload_id: UUID

    def __init__(self, upload_id: UUID) -> None:
        self.__upload_id = upload_id

    @classmethod
    def from_response(cls, response: api.UploadId) -> UploadId:
        '''Parse a http response to an `UploadId`'''
        if 'error' in response:
            raise GeoEngineException(cast(api.GeoEngineExceptionResponse, response))

        if 'id' not in response:  # TODO: improve error handling
            raise MissingFieldInResponseException('id', response)

        return UploadId(UUID(response['id']))

    def __str__(self) -> str:
        return str(self.__upload_id)

    def __repr__(self) -> str:
        return str(self)

    def __eq__(self, other) -> bool:
        '''Checks if two upload ids are equal'''
        if not isinstance(other, self.__class__):
            return False

        return self.__upload_id == other.__upload_id  # pylint: disable=protected-access

    def to_api_dict(self) -> api.UploadId:
        '''Converts the upload id to a dict for the api'''
        return {
            'id': str(self.__upload_id)
        }


class DatasetProperties():
    '''The properties of a dataset'''
    id: Optional[DatasetId]
    name: str
    description: str
    source_operator: Literal['GdalSource', 'OgrSource']  # TODO: add more operators
    symbology: Optional[RasterSymbology]  # TODO: add vector symbology if needed
    provenance: Optional[List[Provenance]]

    def __init__(
        # pylint: disable=too-many-arguments
        self,
        name: str,
        description: str,
        source_operator: Literal['GdalSource', 'OgrSource'] = "GdalSource",
        symbology: Optional[RasterSymbology] = None,
        provenance: Optional[List[Provenance]] = None,
        dataset_id: Optional[DatasetId] = None
    ):
        '''Creates a new `AddDatasetProperties` object'''
        self.dataset_id = dataset_id
        self.name = name
        self.description = description
        self.source_operator = source_operator
        self.symbology = symbology
        self.provenance = provenance

    def to_api_dict(self) -> api.DatasetProperties:
        '''Converts the properties to a dictionary'''
        return {
            'id': str(self.dataset_id) if self.dataset_id is not None else None,
            'name': self.name,
            'description': self.description,
            'sourceOperator': self.source_operator,
            'symbology': self.symbology.to_api_dict() if self.symbology is not None else None,
            'provenance': [p.to_api_dict() for p in self.provenance] if self.provenance is not None else None
        }


class VolumeId:
    '''A wrapper for an volume id'''

    __volume_id: UUID

    def __init__(self, volume_id: UUID) -> None:
        self.__volume_id = volume_id

    @classmethod
    def from_response(cls, response: api.VolumeId) -> VolumeId:
        '''Parse a http response to an `ColumeId`'''
        if 'error' in response:
            raise GeoEngineException(cast(api.GeoEngineExceptionResponse, response))

        if 'id' not in response:  # TODO: improve error handling
            raise MissingFieldInResponseException('id', response)

        return VolumeId(UUID(response['id']))

    def __str__(self) -> str:
        return str(self.__volume_id)

    def __repr__(self) -> str:
        return str(self)

    def __eq__(self, other) -> bool:
        '''Checks if two volume ids are equal'''
        if not isinstance(other, self.__class__):
            return False

        return self.__volume_id == other.__volume_id  # pylint: disable=protected-access

    def to_api_dict(self) -> api.VolumeId:
        '''Converts the volume id to a dictionary containing the id'''
        return {
            'id': str(self.__volume_id)
        }


def pandas_dtype_to_column_type(dtype: np.dtype) -> FeatureDataType:
    '''Convert a pandas `dtype` to a column type'''

    if np.issubdtype(dtype, np.integer):
        return FeatureDataType.INT

    if np.issubdtype(dtype, np.floating):
        return FeatureDataType.FLOAT

    if str(dtype) == 'object':
        return FeatureDataType.TEXT

    raise InputException(
        f'pandas dtype {dtype} has no corresponding column type')


def upload_dataframe(
        df: gpd.GeoDataFrame,
        name: str = "Upload from Python",
        time: OgrSourceDatasetTimeType = OgrSourceDatasetTimeType.none(),
        on_error: OgrOnError = OgrOnError.ABORT,
        timeout: int = 3600) -> DatasetId:
    '''
    Uploads a given dataframe to Geo Engine and returns the id of the created dataset
    '''

    if len(df) == 0:
        raise InputException("Cannot upload empty dataframe")

    if df.crs is None:
        raise InputException("Dataframe must have a specified crs")

    session = get_session()

    df_json = df.to_json()

    response = req.post(f'{session.server_url}/upload',
                        files={"geo.json": df_json},
                        headers=session.auth_header,
                        timeout=timeout).json()

    if 'error' in response:
        raise GeoEngineException(response)

    upload_id = UploadId.from_response(response)

    vector_type = VectorDataType.from_geopandas_type_name(df.geom_type[0])

    columns = {key: VectorColumnInfo(data_type=pandas_dtype_to_column_type(value), measurement=UnitlessMeasurement())
               for (key, value) in df.dtypes.items()
               if str(value) != 'geometry'}

    floats = [key for (key, value) in columns.items() if value.data_type == 'float']
    ints = [key for (key, value) in columns.items() if value.data_type == 'int']
    texts = [key for (key, value) in columns.items() if value.data_type == 'text']

    create = api.CreateDataset({
        'dataPath': api.DatasetPath({
            'upload': str(upload_id)
        }),
        'definition': api.DatasetDefinition({
            'properties': DatasetProperties(
                name=name,
                description='Upload from Python',
                source_operator='OgrSource',
            ).to_api_dict(),
            'metaData': api.OgrMetadata({
                'type': 'OgrMetaData',
                'loadingInfo': api.OgrLoadingInfo({
                    'fileName': 'geo.json',
                    "layerName": 'geo',
                    "dataType": vector_type.to_api_enum(),
                    "time": time.to_api_dict(),
                    "columns": api.OgrLoadingInfoColumns({
                        'y': '',
                        "x": '',
                        "float": floats,
                        "int": ints,
                        "text": texts,
                    }),
                    "onError": on_error.to_api_enum(),

                }),
                'resultDescriptor': VectorResultDescriptor(
                    data_type=vector_type,
                    spatial_reference=df.crs.to_string(),
                    columns=columns,
                ).to_api_dict()
            }),
        })
    })

    response = req.post(f'{session.server_url}/dataset',
                        json=create, headers=session.auth_header,
                        timeout=timeout
                        ).json()

    if 'error' in response:
        raise GeoEngineException(response)

    return DatasetId(response["id"])


class StoredDataset(NamedTuple):
    '''The result of a store dataset request is a combination of `upload_id` and `dataset_id`'''

    dataset_id: DatasetId
    upload_id: UploadId

    @classmethod
    def from_response(cls, response: api.StoredDataset) -> StoredDataset:
        '''Parse a http response to an `StoredDataset`'''
        if 'error' in response:
            raise GeoEngineException(cast(api.GeoEngineExceptionResponse, response))

        if 'dataset' not in response:  # TODO: improve error handling
            raise MissingFieldInResponseException('dataset', response)
        if 'upload' not in response:
            raise MissingFieldInResponseException('upload', response)

        return StoredDataset(
            dataset_id=DatasetId(UUID(response['dataset'])),
            upload_id=UploadId(UUID(response['upload']))
        )

    def to_api_dict(self) -> api.StoredDataset:
        return api.StoredDataset(dataset=str(self.dataset_id), upload=str(self.upload_id))


@dataclass
class Volume:
    '''A volume'''

    name: str
    path: str

    @classmethod
    def from_response(cls, response: api.Volume) -> Volume:
        '''Parse a http response to an `Volume`'''
        return Volume(response['name'], response['path'])

    def to_api_dict(self) -> api.Volume:
        return api.Volume(name=self.name, path=self.path)


def volumes(timeout: int = 60) -> List[Volume]:
    '''Returns a list of all volumes'''

    session = get_session()

    response = req.get(f'{session.server_url}/dataset/volumes',
                       headers=session.auth_header,
                       timeout=timeout
                       ).json()

    return [Volume.from_response(v) for v in response]


def add_dataset(data_store: Union[Volume, UploadId], properties: DatasetProperties, meta_data: api.MetaDataDefinition,
                timeout: int = 60) -> DatasetId:
    '''Adds a dataset to the Geo Engine'''
    dataset_path: api.DatasetStorage
    headers: Dict[str, str]

    session = get_session()

    if isinstance(data_store, Volume):
        headers = session.admin_auth_header
        dataset_path = api.DatasetVolume(
            volume=data_store.name
        )
    else:
        headers = session.auth_header
        dataset_path = api.DatasetPath(
            upload=str(data_store)
        )

    create = api.CreateDataset(

        {
            "dataPath": dataset_path,
            "definition": {
                "properties": properties.to_api_dict(),
                "metaData": meta_data
            }
        })

    data = json.dumps(create, default=dict)

<<<<<<< HEAD
    session = get_session()

    headers = session.auth_header
=======
>>>>>>> c1253f83
    headers['Content-Type'] = 'application/json'

    response = req.post(f'{session.server_url}/dataset',
                        data=data, headers=headers,
                        timeout=timeout
                        ).json()

    if 'error' in response:
        raise GeoEngineException(response)

    return DatasetId.from_response(response)


def delete_dataset(dataset_id: DatasetId, timeout: int = 60) -> None:
    '''Delete a dataset. The dataset must be owned by the caller.'''

    session = get_session()

    response = req.delete(f'{session.server_url}/dataset/{dataset_id}',
                          headers=session.auth_header,
                          timeout=timeout)

    if response.status_code != 200:
        error_json = response.json()
        raise GeoEngineException(error_json)<|MERGE_RESOLUTION|>--- conflicted
+++ resolved
@@ -573,13 +573,13 @@
 
     session = get_session()
 
+    headers = session.auth_header
+
     if isinstance(data_store, Volume):
-        headers = session.admin_auth_header
         dataset_path = api.DatasetVolume(
             volume=data_store.name
         )
     else:
-        headers = session.auth_header
         dataset_path = api.DatasetPath(
             upload=str(data_store)
         )
@@ -596,12 +596,9 @@
 
     data = json.dumps(create, default=dict)
 
-<<<<<<< HEAD
     session = get_session()
 
     headers = session.auth_header
-=======
->>>>>>> c1253f83
     headers['Content-Type'] = 'application/json'
 
     response = req.post(f'{session.server_url}/dataset',
