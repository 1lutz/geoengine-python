"""Tests for the colorizer module."""

import sys
import unittest
import matplotlib.pyplot as plt
from matplotlib.colors import ListedColormap
import pytest
import geoengine as ge
from geoengine import colorizer


class ColorizerTests(unittest.TestCase):
    """Colorizer test runner."""

    def setUp(self) -> None:
        """Set up the geo engine session."""
        ge.reset(logout=False)

    def test_gray_linear(self):
        """Test the basic black to white cmap colorizer."""
        expected = {
            "type": "linearGradient",
            "breakpoints": [
                {"value": 0.0, "color": (0, 0, 0, 255)},
                {"value": 63.75, "color": (64, 64, 64, 255)},
                {"value": 127.5, "color": (128, 128, 128, 255)},
                {"value": 191.25, "color": (192, 192, 192, 255)},
                {"value": 255.0, "color": (255, 255, 255, 255)}
            ],
            "noDataColor": (0, 0, 0, 0),
            "overColor": (0, 0, 0, 0),
            "underColor": (0, 0, 0, 0)
        }

        geo_colorizer = colorizer.Colorizer.linear_with_mpl_cmap(color_map="gray", min_max=(0.0, 255.0), n_steps=5)
        gray = geo_colorizer.to_api_dict()

        assert gray == expected

    def test_gray_logarithmic(self):
        """Test the basic black to white cmap colorizer."""
        expected = {
            "type": "logarithmicGradient",
            "breakpoints": [
                {"value": 1.0, "color": (0, 0, 0, 255)},
                {"value": 10.0, "color": (64, 64, 64, 255)},
                {"value": 100.0, "color": (128, 128, 128, 255)},
                {"value": 1000.0, "color": (192, 192, 192, 255)},
                {"value": 10000.0, "color": (255, 255, 255, 255)}
            ],
            "noDataColor": (0, 0, 0, 0),
            "overColor": (0, 0, 0, 0),
            "underColor": (0, 0, 0, 0)
        }

        geo_colorizer = colorizer.Colorizer.logarithmic_with_mpl_cmap(
            color_map="gray", min_max=(1.0, 10000.0), n_steps=5)
        gray = geo_colorizer.to_api_dict()

        assert gray == expected

    def test_gray_palette_with_explicit_mapping(self):
        """Test the basic black to white cmap colorizer."""
        expected = {
            "type": "palette",
            "colors": {
                1.0: (0, 0, 0, 255),
                2.0: (128, 128, 128, 255),
                3.0: (255, 255, 255, 255)
            },
            "noDataColor": (0, 0, 0, 0),
            "defaultColor": (0, 0, 0, 0)
        }

        geo_colorizer = colorizer.Colorizer.palette(
            color_mapping={
                1.0: (0, 0, 0, 255),
                2.0: (128, 128, 128, 255),
                3.0: (255, 255, 255, 255),
            })

        gray = geo_colorizer.to_api_dict()

        assert gray == expected

    def test_gray_palette_with_mpl_cmap(self):
        """Test the basic black to white cmap colorizer.
        Checks, if cmap or name of cmap can be given as a parameter."""
        expected = {
            "type": "palette",
            "colors": {
                1.0: (0, 0, 0, 255),
                2.0: (128, 128, 128, 255),
                3.0: (255, 255, 255, 255)
            },
            "noDataColor": (0, 0, 0, 0),
            "defaultColor": (0, 0, 0, 0)
        }

        # verify color map object variant
<<<<<<< HEAD
        cmap_obj = plt.get_cmap('gray')
=======
        cmap_obj = plt.colormaps["gray"]
>>>>>>> 20f3acee

        geo_colorizer = colorizer.Colorizer.palette_with_colormap(
            values=[1.0, 2.0, 3.0], color_map=cmap_obj)

        gray_obj = geo_colorizer.to_api_dict()

        assert gray_obj == expected

        # verify color map name variant
        cmap_name = "gray"

        geo_colorizer = colorizer.Colorizer.palette_with_colormap(
            values=[1.0, 2.0, 3.0], color_map=cmap_name)

        gray_name = geo_colorizer.to_api_dict()

        assert gray_name == expected

    def test_colormap_not_available(self):
        """Test that an error is raised when a colormap is not available."""
        with self.assertRaises(ValueError) as ctx:
            colorizer.Colorizer.linear_with_mpl_cmap(color_map="some_map", min_max=(0.0, 255.0))

        result = str(ctx.exception)
        expected = f"'some_map' is not a valid value for {'cmap' if sys.version_info >= (3,8) else 'name'}; "\
            "supported values are 'Accent', 'Accent_r', "\
            "'Blues', 'Blues_r', 'BrBG', 'BrBG_r', 'BuGn', 'BuGn_r', 'BuPu', 'BuPu_r', 'CMRmap', "\
            "'CMRmap_r', 'Dark2', 'Dark2_r', 'GnBu', 'GnBu_r', 'Greens', 'Greens_r', 'Greys', 'Greys_r', "\
            "'OrRd', 'OrRd_r', 'Oranges', 'Oranges_r', 'PRGn', 'PRGn_r', 'Paired', 'Paired_r', 'Pastel1', "\
            "'Pastel1_r', 'Pastel2', 'Pastel2_r', 'PiYG', 'PiYG_r', 'PuBu', 'PuBuGn', 'PuBuGn_r', "\
            "'PuBu_r', 'PuOr', 'PuOr_r', 'PuRd', 'PuRd_r', 'Purples', 'Purples_r', 'RdBu', 'RdBu_r', "\
            "'RdGy', 'RdGy_r', 'RdPu', 'RdPu_r', 'RdYlBu', 'RdYlBu_r', 'RdYlGn', 'RdYlGn_r', 'Reds', "\
            "'Reds_r', 'Set1', 'Set1_r', 'Set2', 'Set2_r', 'Set3', 'Set3_r', 'Spectral', 'Spectral_r', "\
            "'Wistia', 'Wistia_r', 'YlGn', 'YlGnBu', 'YlGnBu_r', 'YlGn_r', 'YlOrBr', 'YlOrBr_r', "\
            "'YlOrRd', 'YlOrRd_r', 'afmhot', 'afmhot_r', 'autumn', 'autumn_r', 'binary', 'binary_r', "\
            "'bone', 'bone_r', 'brg', 'brg_r', 'bwr', 'bwr_r', 'cividis', 'cividis_r', 'cool', 'cool_r', "\
            "'coolwarm', 'coolwarm_r', 'copper', 'copper_r', 'cubehelix', 'cubehelix_r', 'flag', "\
            "'flag_r', 'gist_earth', 'gist_earth_r', 'gist_gray', 'gist_gray_r', 'gist_heat', "\
            "'gist_heat_r', 'gist_ncar', 'gist_ncar_r', 'gist_rainbow', 'gist_rainbow_r', 'gist_stern', "\
            "'gist_stern_r', 'gist_yarg', 'gist_yarg_r', 'gnuplot', 'gnuplot2', 'gnuplot2_r', "\
            "'gnuplot_r', 'gray', 'gray_r', 'hot', 'hot_r', 'hsv', 'hsv_r', 'inferno', 'inferno_r', "\
            "'jet', 'jet_r', 'magma', " "'magma_r', 'nipy_spectral', 'nipy_spectral_r', 'ocean', "\
            "'ocean_r', 'pink', 'pink_r', 'plasma', 'plasma_r', 'prism', 'prism_r', 'rainbow', "\
            "'rainbow_r', 'seismic', 'seismic_r', 'spring', 'spring_r', 'summer', 'summer_r', 'tab10', "\
            "'tab10_r', 'tab20', 'tab20_r', 'tab20b', 'tab20b_r', 'tab20c', 'tab20c_r', 'terrain', "\
            "'terrain_r', 'turbo', " "'turbo_r', 'twilight', 'twilight_r', 'twilight_shifted', "\
            "'twilight_shifted_r', 'viridis', 'viridis_r', 'winter', 'winter_r'"

        assert result == expected

    def test_defaults(self):
        """Tests the manipulation of the default values."""
        expected = {
            "type": "linearGradient",
            "breakpoints": [
                {"value": 0.0, "color": (68, 1, 84, 255)},
                {"value": 255.0, "color": (253, 231, 36, 255)}
            ],
            "noDataColor": (100, 100, 100, 100),
            "overColor": (100, 100, 100, 100),
            "underColor": (100, 100, 100, 100)
        }

        geo_colorizer = colorizer.Colorizer.linear_with_mpl_cmap(
            color_map="viridis",
            min_max=(0.0, 255.0),
            n_steps=2,
            no_data_color=(100, 100, 100, 100),
            over_color=(100, 100, 100, 100),
            under_color=(100, 100, 100, 100)
        )
        viridis = geo_colorizer.to_api_dict()

        assert viridis == expected

    def test_set_steps(self):
        """Tests the setting of the number of steps."""
        geo_colorizer = colorizer.Colorizer.linear_with_mpl_cmap(color_map="viridis", min_max=(0.0, 255.0), n_steps=2)
        viridis = geo_colorizer.to_api_dict()
        expected = {
            "type": "linearGradient",
            "breakpoints": [
                {"value": 0.0, "color": (68, 1, 84, 255)},
                {"value": 255.0, "color": (253, 231, 36, 255)}
            ],
            "noDataColor": (0, 0, 0, 0),
            "overColor": (0, 0, 0, 0),
            "underColor": (0, 0, 0, 0)
        }

        assert viridis == expected

        geo_colorizer = colorizer.Colorizer.linear_with_mpl_cmap(color_map="viridis", min_max=(0.0, 255.0), n_steps=3)
        viridis = geo_colorizer.to_api_dict()
        expected = {
            "type": "linearGradient", "breakpoints": [
                {"value": 0.0, "color": (68, 1, 84, 255)},
                {"value": 127.5, "color": (32, 144, 140, 255)},
                {"value": 255.0, "color": (253, 231, 36, 255)}
            ],
            "noDataColor": (0, 0, 0, 0),
            "overColor": (0, 0, 0, 0),
            "underColor": (0, 0, 0, 0)
        }

        assert viridis == expected

    def test_set_minmax(self):
        """Tests the setting of the min and max values."""
        geo_colorizer = colorizer.Colorizer.linear_with_mpl_cmap(color_map="viridis", min_max=(-10.0, 10.0), n_steps=3)
        expected = {
            "type": "linearGradient",
                    "breakpoints": [
                        {"value": -10.0, "color": (68, 1, 84, 255)},
                        {"value": 0.0, "color": (32, 144, 140, 255)},
                        {"value": 10.0, "color": (253, 231, 36, 255)}
                    ],
            "noDataColor": (0, 0, 0, 0),
            "overColor": (0, 0, 0, 0),
            "underColor": (0, 0, 0, 0)
        }
        viridis = geo_colorizer.to_api_dict()

        assert viridis == expected

    def test_set_minmax_log_wrong_values(self):
        """Tests the setting of wrong values for the min and max of a logarithmic gradient."""

        with self.assertRaises(ValueError) as ctx:
            colorizer.Colorizer.logarithmic_with_mpl_cmap(color_map="viridis", min_max=(-10.0, 10.0), n_steps=3)

        self.assertEqual(str(ctx.exception), "min_max[0] must be greater than 0 for a logarithmic gradient, got -10.0.")

    def test_minmax_wrong_order(self):
        """Tests if an error is raised, when the setting of the min and max values is wrong."""
        wrong_min = 10.0
        wrong_max = -10.0

        with self.assertRaises(ValueError) as ctx:
            colorizer.Colorizer.linear_with_mpl_cmap(color_map="viridis", min_max=(wrong_min, wrong_max), n_steps=3)

        self.assertEqual(str(ctx.exception), "min_max[1] must be greater than min_max[0],"
                         f" got {wrong_max} and {wrong_min}.")

    def test_wrong_color_specification(self):
        """Tests if an error is raised, when the color specification is wrong."""
        # no data color
        wrong_colors = [(-1, 0, 0, 0), (0, 0, 0, -1), (256, 0, 0, 0), (0, 256, 0, 0), (-1, 258, 0, 0)]
        for wrong_color_code in wrong_colors:
            with self.assertRaises(ValueError) as ctx:

                colorizer.Colorizer.linear_with_mpl_cmap(
                    color_map="viridis",
                    min_max=(0.0, 255.0),
                    n_steps=3,
                    no_data_color=wrong_color_code
                )

            self.assertEqual(str(ctx.exception), 'noDataColor must be a RGBA color specification, '
                             f'got {wrong_color_code} instead.')

            # over color
            with self.assertRaises(ValueError) as ctx:
                colorizer.Colorizer.linear_with_mpl_cmap(
                    color_map="viridis",
                    min_max=(0.0, 255.0),
                    n_steps=3,
                    over_color=wrong_color_code
                )

            self.assertEqual(str(ctx.exception), "overColor must be a RGBA color specification, "
                             f"got {wrong_color_code} instead.")

            # under color
            with self.assertRaises(ValueError) as ctx:
                colorizer.Colorizer.linear_with_mpl_cmap(
                    color_map="viridis",
                    min_max=(0.0, 255.0),
                    n_steps=3,
                    under_color=wrong_color_code
                )

            self.assertEqual(str(ctx.exception), "underColor must be a RGBA color specification, "
                             f"got {wrong_color_code} instead.")

    def test_custom_map(self):
        """Tests the setting of a custom map."""
        expected = {
            "type": "linearGradient",
            "breakpoints": [
                {"value": 0.0, "color": (255, 140, 0, 255)},
                {"value": 127.5, "color": (124, 252, 0, 255)},
                {"value": 255.0, "color": (32, 178, 170, 255)}
            ],
            "noDataColor": (0, 0, 0, 0),
            "overColor": (0, 0, 0, 0),
            "underColor": (0, 0, 0, 0)
        }
        custom_map = ListedColormap(["darkorange", "gold", "lawngreen", "lightseagreen"])
        geo_colorizer = colorizer.Colorizer.linear_with_mpl_cmap(color_map=custom_map, min_max=(0.0, 255.0), n_steps=3)
        custom = geo_colorizer.to_api_dict()

        assert custom == expected

    def test_custom_map_with_options(self):
        """Tests the setting of a custom map with options."""
        expected = {
            "type": "linearGradient",
            "breakpoints": [
                {"value": 40.0, "color": (255, 140, 0, 255)},
                {"value": 220.0, "color": (124, 252, 0, 255)},
                {"value": 400.0, "color": (32, 178, 170, 255)}
            ],
            "noDataColor": (100, 100, 100, 100),
            "overColor": (100, 100, 100, 100),
            "underColor": (100, 100, 100, 100)
        }
        custom_map = ListedColormap(["darkorange", "gold", "lawngreen", "lightseagreen"])
        geo_colorizer = colorizer.Colorizer.linear_with_mpl_cmap(
            color_map=custom_map,
            min_max=(40.0, 400.0),
            n_steps=3,
            no_data_color=(100, 100, 100, 100),
            over_color=(100, 100, 100, 100),
            under_color=(100, 100, 100, 100)
        )
        custom = geo_colorizer.to_api_dict()

        assert custom == expected

    def test_to_json(self):
        """Tests the to_json method."""
        expected = '{"type": "linearGradient", "breakpoints": [{"value": 0.0, "color": [68, 1, 84, 255]'\
            '}, {"value": 255.0, "color": [253, 231, 36, 255]}], "noDataColor": [0, 0, 0, 0],'\
            ' "overColor": [0, 0, 0, 0], "underColor": [0, 0, 0, 0]}'

        geo_colorizer = colorizer.Colorizer.linear_with_mpl_cmap(color_map="viridis", min_max=(0.0, 255.0), n_steps=2)
        jsonstr = geo_colorizer.to_json()

        assert jsonstr == expected

    def test_palette_with_too_small_colormap(self):
        """Tests, if the warning is emittd if an unappropriate color map is chosen."""

        with pytest.warns(UserWarning, match="Warning!\nYour colormap does not have enough colors "
                          "to display all unique values of the palette!"
                          "\nNumber of values given: 6 vs. Number of available colors: 4"):

            custom_map = ListedColormap(["darkorange", "gold", "lawngreen", "lightseagreen"])
            colorizer.Colorizer.palette_with_colormap(
                values=[1.0, 2.0, 3.0, 4.0, 5.0, 6.0],
                color_map=custom_map,
                no_data_color=(0, 0, 0, 0),
                default_color=(0, 0, 0, 0)
            )

    def test_palette_with_too_small_colormap_from_mpl(self):
        """Tests, if the warning is emittd if an unappropriate color map is chosen."""

        with pytest.warns(UserWarning, match="Warning!\nYour colormap does not have enough colors "
                          "to display all unique values of the palette!"
                          "\nNumber of values given: 10 vs. Number of available colors: 8"):

            colorizer.Colorizer.palette_with_colormap(
                values=[1.0, 2.0, 3.0, 4.0, 5.0, 6.0, 7.0, 8.0, 9.0, 10.0],
                color_map="Accent",  # holds 8 colors
                no_data_color=(0, 0, 0, 0),
                default_color=(0, 0, 0, 0)
            )


if __name__ == '__main__':
    unittest.main()<|MERGE_RESOLUTION|>--- conflicted
+++ resolved
@@ -98,11 +98,8 @@
         }
 
         # verify color map object variant
-<<<<<<< HEAD
-        cmap_obj = plt.get_cmap('gray')
-=======
         cmap_obj = plt.colormaps["gray"]
->>>>>>> 20f3acee
+
 
         geo_colorizer = colorizer.Colorizer.palette_with_colormap(
             values=[1.0, 2.0, 3.0], color_map=cmap_obj)
